--- conflicted
+++ resolved
@@ -16,25 +16,6 @@
     "pydantic>=2.0.0"
 ]
 
-<<<<<<< HEAD
-[tool.poetry]
-name = "mus"
-version = "0.7.4"
-description = ""
-authors = ["Jens Jepsen <jens.jepsen@gmail.com>"]
-license = "MIT"
-readme = "README.md"
-package-mode = true
-
-[tool.poetry.dependencies]
-python = "^3.12"
-
-[tool.poetry.requires-plugins]
-poethepoet = "^0.33.0"
-poetry-plugin-bundle = "^1.7.0"
-
-=======
->>>>>>> 669a9813
 [project.optional-dependencies]
 bedrock = ["boto3(>=1.35.95,<2.0.0)",  "boto3-stubs[bedrock-runtime](>=1.35.95,<2.0.0)", "anyio>=4.9.0"]
 anthropic  = ["anthropic[bedrock](>=0.42.0,<1.0.0)"]
@@ -42,10 +23,7 @@
 images  = ["pillow(>=11.0.0,<12.0.0)"]
 cli  = ["typer(>=0.13.0,<0.14.0)"]
 poetry = ["partial_json_parser>=0.2.1.1.post5"]
-<<<<<<< HEAD
 sandbox = ["extism>=1.0.4"]
-all = ["boto3(>=1.35.95,<2.0.0)", "extism>=1.0.4", "boto3-stubs[bedrock-runtime](>=1.35.95,<2.0.0)", "anthropic[bedrock](>=0.42.0,<1.0.0)", "openai(>=1.61.1,<2.0.0)", "pillow(>=11.0.0,<12.0.0)", "typer(>=0.13.0,<0.14.0)"]
-=======
 dev = [
     "pytest(>=8.3.3,<9.0.0)",
     "bump2version(>=1.0.1,<2.0.0)",
@@ -57,11 +35,9 @@
     "pyright(>=1.1.398,<2.0.0)",
 ]
 all = ["boto3(>=1.35.95,<2.0.0)",  "boto3-stubs[bedrock-runtime](>=1.35.95,<2.0.0)", "anthropic[bedrock](>=0.42.0,<1.0.0)", "openai(>=1.61.1,<2.0.0)", "pillow(>=11.0.0,<12.0.0)", "typer(>=0.13.0,<0.14.0)"]
->>>>>>> 669a9813
 
 [tool.uv]
 native-tls = true
-
 
 [tool.commitizen]
 name = "cz_conventional_commits"
@@ -90,26 +66,4 @@
     "if (t\\.|typing\\.|)TYPE_CHECKING:",
     "class .*\\bProtocol.*\\):",
     "@(abc\\.)?abstractmethod",
-<<<<<<< HEAD
-    ]
-
-[build-system]
-requires = ["poetry-core"]
-build-backend = "poetry.core.masonry.api"
-
-[tool.poe.poetry_hooks]
-pre_build = "build-guest"
-
-[tool.poe.tasks]
-    [[tool.poe.tasks.build-guest.sequence]]
-    shell = "curl -Ls https://raw.githubusercontent.com/extism/python-pdk/main/install.sh | bash"
-
-    [[tool.poe.tasks.build-guest.sequence]]
-    shell = "bash scripts/build_guest.sh"
-
-[tool.poe.tasks.test]
-shell = "poetry run pytest"
-help = "Run the tests"
-=======
-    ]
->>>>>>> 669a9813
+    ]